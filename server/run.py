<<<<<<< HEAD
# ========================== Imports ==========================
=======
import vertexai
from fastapi import ( FastAPI, HTTPException, Query, Body, Request, File, UploadFile, Form, Depends, Header)
from fastapi.middleware.cors import CORSMiddleware
from fastapi.background import BackgroundTasks
from fastapi.responses import JSONResponse
from vertexai.generative_models import GenerativeModel, Part, GenerationConfig
from pathlib import Path
from typing import List, Dict, Any, Literal
from datetime import datetime, timedelta, timezone
from google.oauth2 import id_token
from google.auth.transport import requests
from agents.prompts import SYSTEM_INSTRUCTION, FEW_SHOT_EXAMPLES
from datetime import datetime, timezone
from google.cloud import firestore, storage
from utils.google_services_utils import initialize_firestore, initialize_gcs_client
from server.utils.storage_utils import save_receipt_to_cloud
import requests as req
import uuid
import asyncio
import logging
import uuid
import time
import sys
>>>>>>> f5f418bd
import os
import json
import logging
import traceback
from pathlib import Path
from typing import List, Dict, Any, Literal
from datetime import datetime, timedelta, timezone

from fastapi import (
    FastAPI, HTTPException, Query, Body, Request,
    File, UploadFile, Form, Depends, Header
)
from fastapi.middleware.cors import CORSMiddleware
from fastapi.responses import JSONResponse
from fastapi.background import BackgroundTasks

from dotenv import load_dotenv
import requests as req

from vertexai import init as vertexai_init
from vertexai.generative_models import GenerativeModel, Part, GenerationConfig

from google.oauth2 import id_token
from google.auth.transport import requests as google_requests

import firebase_admin
from firebase_admin import credentials, auth

from agents.promts import SYSTEM_INSTRUCTION, FEW_SHOT_EXAMPLES


# ========================== Environment Setup ==========================
load_dotenv()

try:
<<<<<<< HEAD
    PROJECT_ID = os.environ.get("GCP_PROJECT_ID", "massive-incline-466204-t5")
    LOCATION = os.environ.get("GCP_LOCATION", "us-central1")
    vertexai_init(project=PROJECT_ID, location=LOCATION)
=======
    PROJECT_ID = os.getenv("PROJECT_ID")
    LOCATION = os.getenv("GCP_LOCATION")
    vertexai.init(project=PROJECT_ID, location=LOCATION)
>>>>>>> f5f418bd
except KeyError:
    raise RuntimeError("GCP_PROJECT_ID not found in .env file.")

if not firebase_admin._apps:
    FIREBASE_CRED_PATH = os.environ.get("FIREBASE_CRED_PATH", "firebase-sdk.json")
    try:
        cred = credentials.Certificate(FIREBASE_CRED_PATH)
        firebase_admin.initialize_app(cred)
    except Exception as e:
        raise RuntimeError(f"Could not initialize Firebase Admin SDK: {str(e)}")

#Initialize cloud storage and firestore clients

try:
    BUCKET_NAME = os.getenv("GCS_BUCKET_NAME")
except KeyError:
    raise RuntimeError("GCS_BUCKET_NAME not found in .env file. Please set it.")

storage_client = initialize_gcs_client()
db = initialize_firestore()
bucket = storage_client.bucket(BUCKET_NAME)

# ========================== App Initialization ==========================
app = FastAPI(
    title="Raseed API",
    version="1.0.0",
    root_path="/api",
    docs_url="/docs",
)


# ========================== Middleware ==========================
app.add_middleware(
    CORSMiddleware,
    allow_origins=[
        "https://*.google.com",
        "http://localhost:3000",
        "http://localhost:8000",
        "http://localhost:5173",
    ],
    allow_credentials=True,
    allow_methods=["*"],
    allow_headers=["*"],
)


# ========================== Firebase Auth Dependency ==========================
async def firebase_auth_required(request: Request):
    auth_header = request.headers.get("Authorization")
    if not auth_header or not auth_header.startswith("Bearer "):
        raise HTTPException(status_code=401, detail="Authorization token missing or invalid.")
    token = auth_header.split("Bearer ")[1]
    try:
        decoded_token = auth.verify_id_token(token)
        request.state.user = decoded_token
    except Exception as e:
        logging.error(f"Token verification failed: {e}")
        raise HTTPException(status_code=401, detail="Invalid or expired token.")


# ========================== Routes ==========================
@app.get("/")
async def root(request: Request, _=Depends(firebase_auth_required)):
    return {"message": "Welcome to the API. Visit /docs for documentation."}

<<<<<<< HEAD

@app.post("/api/receipts/analyze")
async def analyze_receipt(
    request: Request,
    _=Depends(firebase_auth_required),
    file: UploadFile = File(...),
):
=======
@app.post("/receipts/analyze")
async def analyze_receipt(file: UploadFile = File(...)):
    """
    Analyzes a receipt image using a few-shot conversational prompt with a system instruction.
    """
>>>>>>> f5f418bd
    if not file.content_type.startswith("image/"):
        raise HTTPException(status_code=400, detail="File provided is not an image.")

    try:
        model = GenerativeModel(
            "gemini-2.0-flash-001",
            system_instruction=SYSTEM_INSTRUCTION
        )

        conversation_history = []
        for example in FEW_SHOT_EXAMPLES:
            json_part = Part.from_text(json.dumps(example["expected_json"]))
            conversation_history.append(json_part)

        user_image_bytes = await file.read()
        user_image_part = Part.from_data(data=user_image_bytes, mime_type=file.content_type)
        conversation_history.append(user_image_part)

        generation_config = GenerationConfig(
            response_mime_type="application/json",
            temperature=1.5,
            max_output_tokens=3072,
        )

        response = await model.generate_content_async(
            conversation_history,
            generation_config=generation_config,
        )

        parsed_data = json.loads(response.text)

        final_data = save_receipt_to_cloud(
            db=db,
            bucket=bucket,
            parsed_data=parsed_data,
            image_bytes=user_image_bytes,
            file=file,
            user_id=None 
        )

        return JSONResponse(content=final_data)

    except json.JSONDecodeError:
        logging.error(f"Failed to decode JSON from Vertex AI response: {response.text}")
        raise HTTPException(status_code=500, detail="Could not parse the AI model's response.")
    except Exception as e:
        logging.error(f"An error occurred during receipt analysis: {e}")
        traceback.print_exc()
        raise HTTPException(status_code=500, detail=f"Internal server error: {str(e)}")<|MERGE_RESOLUTION|>--- conflicted
+++ resolved
@@ -1,12 +1,8 @@
-<<<<<<< HEAD
 # ========================== Imports ==========================
-=======
-import vertexai
-from fastapi import ( FastAPI, HTTPException, Query, Body, Request, File, UploadFile, Form, Depends, Header)
-from fastapi.middleware.cors import CORSMiddleware
-from fastapi.background import BackgroundTasks
-from fastapi.responses import JSONResponse
-from vertexai.generative_models import GenerativeModel, Part, GenerationConfig
+import os
+import json
+import logging
+import traceback
 from pathlib import Path
 from typing import List, Dict, Any, Literal
 from datetime import datetime, timedelta, timezone
@@ -24,14 +20,15 @@
 import uuid
 import time
 import sys
->>>>>>> f5f418bd
 import os
 import json
-import logging
+import psutil
+import jwt
+import random
+import re
 import traceback
-from pathlib import Path
-from typing import List, Dict, Any, Literal
-from datetime import datetime, timedelta, timezone
+import base64
+from dotenv import load_dotenv
 
 from fastapi import (
     FastAPI, HTTPException, Query, Body, Request,
@@ -53,22 +50,16 @@
 import firebase_admin
 from firebase_admin import credentials, auth
 
-from agents.promts import SYSTEM_INSTRUCTION, FEW_SHOT_EXAMPLES
+from agents.prompts import SYSTEM_INSTRUCTION, FEW_SHOT_EXAMPLES
 
 
 # ========================== Environment Setup ==========================
 load_dotenv()
 
 try:
-<<<<<<< HEAD
-    PROJECT_ID = os.environ.get("GCP_PROJECT_ID", "massive-incline-466204-t5")
-    LOCATION = os.environ.get("GCP_LOCATION", "us-central1")
-    vertexai_init(project=PROJECT_ID, location=LOCATION)
-=======
     PROJECT_ID = os.getenv("PROJECT_ID")
     LOCATION = os.getenv("GCP_LOCATION")
     vertexai.init(project=PROJECT_ID, location=LOCATION)
->>>>>>> f5f418bd
 except KeyError:
     raise RuntimeError("GCP_PROJECT_ID not found in .env file.")
 
@@ -134,7 +125,6 @@
 async def root(request: Request, _=Depends(firebase_auth_required)):
     return {"message": "Welcome to the API. Visit /docs for documentation."}
 
-<<<<<<< HEAD
 
 @app.post("/api/receipts/analyze")
 async def analyze_receipt(
@@ -142,13 +132,6 @@
     _=Depends(firebase_auth_required),
     file: UploadFile = File(...),
 ):
-=======
-@app.post("/receipts/analyze")
-async def analyze_receipt(file: UploadFile = File(...)):
-    """
-    Analyzes a receipt image using a few-shot conversational prompt with a system instruction.
-    """
->>>>>>> f5f418bd
     if not file.content_type.startswith("image/"):
         raise HTTPException(status_code=400, detail="File provided is not an image.")
 
